--- conflicted
+++ resolved
@@ -133,11 +133,7 @@
                 ::std::cell::RefCell::new(
                     hydroflow::lang::monotonic_map::MonotonicMap::<
                         _,
-<<<<<<< HEAD
-                        ::std::collections::HashSet<_>,
-=======
                         hydroflow::rustc_hash::FxHashSet<_>,
->>>>>>> 3b372d12
                     >::default(),
                 ),
             );
@@ -266,8 +262,6 @@
             },
         );
         let sg_3v1_node_7v1_uniquedata = df
-<<<<<<< HEAD
-=======
             .add_state(
                 ::std::cell::RefCell::new(
                     hydroflow::lang::monotonic_map::MonotonicMap::<
@@ -277,7 +271,6 @@
                 ),
             );
         let sg_3v1_node_2v1_uniquedata = df
->>>>>>> 3b372d12
             .add_state(
                 ::std::cell::RefCell::new(
                     hydroflow::lang::monotonic_map::MonotonicMap::<
@@ -286,18 +279,6 @@
                     >::default(),
                 ),
             );
-<<<<<<< HEAD
-        let sg_3v1_node_2v1_uniquedata = df
-            .add_state(
-                ::std::cell::RefCell::new(
-                    hydroflow::lang::monotonic_map::MonotonicMap::<
-                        _,
-                        ::std::collections::HashSet<_>,
-                    >::default(),
-                ),
-            );
-=======
->>>>>>> 3b372d12
         let sg_3v1_node_3v1_diffdata_handle = df
             .add_state(
                 ::std::cell::RefCell::new(hydroflow::rustc_hash::FxHashSet::default()),
@@ -330,11 +311,7 @@
                         let set = borrow
                             .try_insert_with(
                                 (context.current_tick(), context.current_stratum()),
-<<<<<<< HEAD
-                                ::std::collections::HashSet::new,
-=======
                                 hydroflow::rustc_hash::FxHashSet::default,
->>>>>>> 3b372d12
                             );
                         if !set.contains(item) {
                             set.insert(::std::clone::Clone::clone(item));
