<<<<<<< HEAD


declare -a bgpids
=======
#!/bin/bash
>>>>>>> d4681fba

declare -a bgpids

# when this script ends or is terminated, cleanup will be called
cleanup() {
    for pid in ${bgpids[@]}; do
        sudo kill -9 $pid
    done
}
trap cleanup EXIT SIGINT SIGTERM

cargo run --example proposer_eval --  --role acceptor --port 1400 --addr localhost --id 14 &
bgpids+=($!)
cargo run --example proposer_eval --  --role acceptor --port 1401 --addr localhost --id 15 &
bgpids+=($!)
cargo run --example proposer_eval --  --role acceptor --port 1402 --addr localhost --id 16 &
bgpids+=($!)

sleep 2

cargo run --example proposer_eval --  --role proposer --port 12222 --addr localhost --id 10<|MERGE_RESOLUTION|>--- conflicted
+++ resolved
@@ -1,10 +1,4 @@
-<<<<<<< HEAD
-
-
-declare -a bgpids
-=======
-#!/bin/bash
->>>>>>> d4681fba
+!/bin/bash
 
 declare -a bgpids
 
