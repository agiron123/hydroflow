--- conflicted
+++ resolved
@@ -5,13 +5,7 @@
 
 type HashMap<K, V> = rustc_hash::FxHashMap<K, V>;
 
-<<<<<<< HEAD
-use smallvec::smallvec;
-use smallvec::SmallVec;
-
-=======
 use smallvec::{smallvec, SmallVec};
->>>>>>> 93fb3404
 #[derive(Debug)]
 pub struct HalfMultisetJoinState<Key, ValBuild, ValProbe> {
     // Here a smallvec with inline storage of 1 is chosen.
@@ -20,11 +14,7 @@
     // For the category of joins that have multiple values per key, it's not clear why they would only have 2, 3, 4, or N specific number of values per key. So there's no good number to set the smallvec storage to.
     // Instead we can just focus on the first group of joins that have 1 value per key and get benefit there without hurting the other group too much with excessive memory usage.
     /// Table to probe, vec val contains all matches.
-<<<<<<< HEAD
-    table: HashMap<Key, SmallVec<[ValBuild; 8]>>,
-=======
     table: HashMap<Key, SmallVec<[ValBuild; 1]>>,
->>>>>>> 93fb3404
     /// Not-yet emitted matches.
     current_matches: VecDeque<(Key, ValProbe, ValBuild)>,
 }
