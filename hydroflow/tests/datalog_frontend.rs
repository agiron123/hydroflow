use multiplatform_test::multiplatform_test;

use hydroflow::datalog;
use hydroflow::util::collect_ready;

#[multiplatform_test]
pub fn test_minimal() {
    let (in_send, input) = hydroflow::util::unbounded_channel::<(usize, usize)>();
    let (out, mut out_recv) = hydroflow::util::unbounded_channel::<(usize, usize)>();

    in_send.send((1, 2)).unwrap();

    let mut flow = datalog!(
        r#"
        .input input `source_stream(input)`
        .output out `for_each(|v| out.send(v).unwrap())`

        out(y, x) :- input(x, y).
        "#
    );

    flow.run_tick();

    assert_eq!(&*collect_ready::<Vec<_>, _>(&mut out_recv), &[(2, 1)]);
}

#[multiplatform_test]
pub fn test_duplicated_facts() {
    let (in_send, input) = hydroflow::util::unbounded_channel::<(usize, usize)>();
    let (out, mut out_recv) = hydroflow::util::unbounded_channel::<(usize, usize)>();

    in_send.send((1, 2)).unwrap();

    let mut flow = datalog!(
        r#"
        .input input `source_stream(input)`
        .output out `for_each(|v| out.send(v).unwrap())`

        out(y, x) :- input(x, y).
        out(y, x) :- input(x, y).
        "#
    );

    flow.run_tick();

    assert_eq!(&*collect_ready::<Vec<_>, _>(&mut out_recv), &[(2, 1)]);
}

#[multiplatform_test]
pub fn test_join_with_self() {
    let (in_send, input) = hydroflow::util::unbounded_channel::<(usize, usize)>();
    let (out, mut out_recv) = hydroflow::util::unbounded_channel::<(usize, usize)>();

    in_send.send((1, 2)).unwrap();
    in_send.send((2, 1)).unwrap();
    in_send.send((1, 3)).unwrap();

    let mut flow = datalog!(
        r#"
        .input input `source_stream(input)`
        .output out `for_each(|v| out.send(v).unwrap())`

        out(x, y) :- input(x, y), input(y, x).
        "#
    );

    flow.run_tick();

    assert_eq!(
        &*collect_ready::<Vec<_>, _>(&mut out_recv),
        &[(2, 1), (1, 2)]
    );
}

#[multiplatform_test]
pub fn test_multi_use_intermediate() {
    let (in_send, input) = hydroflow::util::unbounded_channel::<(usize, usize)>();
    let (out, mut out_recv) = hydroflow::util::unbounded_channel::<(usize, usize)>();

    in_send.send((1, 2)).unwrap();
    in_send.send((2, 1)).unwrap();
    in_send.send((1, 3)).unwrap();

    let mut flow = datalog!(
        r#"
        .input input `source_stream(input)`
        .output out `for_each(|v| out.send(v).unwrap())`

        in_dup(x, y) :- input(x, y).
        out(x, y) :- in_dup(x, y), in_dup(y, x).
        "#
    );

    flow.run_tick();

    assert_eq!(
        &*collect_ready::<Vec<_>, _>(&mut out_recv),
        &[(2, 1), (1, 2)]
    );
}

#[multiplatform_test]
pub fn test_join_with_other() {
    let (in1_send, in1) = hydroflow::util::unbounded_channel::<(usize, usize)>();
    let (in2_send, in2) = hydroflow::util::unbounded_channel::<(usize, usize)>();
    let (out, mut out_recv) = hydroflow::util::unbounded_channel::<(usize, usize)>();

    let mut flow = datalog!(
        r#"
        .input in1 `source_stream(in1)`
        .input in2 `source_stream(in2)`
        .output out `for_each(|v| out.send(v).unwrap())`

        out(x, y) :- in1(x, y), in2(y, x).
        "#
    );

    in1_send.send((1, 2)).unwrap();
    in1_send.send((1, 3)).unwrap();
    in2_send.send((2, 1)).unwrap();
    in2_send.send((4, 1)).unwrap();

    flow.run_tick();

    assert_eq!(&*collect_ready::<Vec<_>, _>(&mut out_recv), &[(1, 2)]);

    in1_send.send((1, 3)).unwrap();
    in1_send.send((1, 4)).unwrap();
    in2_send.send((3, 1)).unwrap();

    flow.run_tick();

    assert_eq!(&*collect_ready::<Vec<_>, _>(&mut out_recv), &[(1, 3)]);
}

#[multiplatform_test]
pub fn test_multiple_contributors() {
    let (in1_send, in1) = hydroflow::util::unbounded_channel::<(usize, usize)>();
    let (in2_send, in2) = hydroflow::util::unbounded_channel::<(usize, usize)>();
    let (out, mut out_recv) = hydroflow::util::unbounded_channel::<(usize, usize)>();

    in1_send.send((1, 2)).unwrap();
    in2_send.send((3, 1)).unwrap();

    let mut flow = datalog!(
        r#"
        .input in1 `source_stream(in1)`
        .input in2 `source_stream(in2)`
        .output out `for_each(|v| out.send(v).unwrap())`

        out(x, y) :- in1(x, y).
        out(x, y) :- in2(y, x).
        "#
    );

    flow.run_tick();

    assert_eq!(
        &*collect_ready::<Vec<_>, _>(&mut out_recv),
        &[(1, 2), (1, 3)]
    );
}

#[multiplatform_test]
pub fn test_transitive_closure() {
    let (edges_send, edges) = hydroflow::util::unbounded_channel::<(usize, usize)>();
    let (seed_reachable_send, seed_reachable) = hydroflow::util::unbounded_channel::<(usize,)>();
    let (reachable, mut reachable_recv) = hydroflow::util::unbounded_channel::<(usize,)>();

    seed_reachable_send.send((1,)).unwrap();
    edges_send.send((3, 4)).unwrap();
    edges_send.send((1, 2)).unwrap();
    edges_send.send((2, 5)).unwrap();

    let mut flow = datalog!(
        r#"
        .input edges `source_stream(edges)`
        .input seed_reachable `source_stream(seed_reachable)`
        .output reachable `for_each(|v| reachable.send(v).unwrap())`

        reachable(x) :- seed_reachable(x).
        reachable(y) :- reachable(x), edges(x, y).
        "#
    );

    flow.run_tick();

    assert_eq!(
        &*collect_ready::<Vec<_>, _>(&mut reachable_recv),
        &[(1,), (2,), (5,)]
    );
}

#[multiplatform_test]
pub fn test_triple_relation_join() {
    let (in1_send, in1) = hydroflow::util::unbounded_channel::<(usize, usize)>();
    let (in2_send, in2) = hydroflow::util::unbounded_channel::<(usize, usize)>();
    let (in3_send, in3) = hydroflow::util::unbounded_channel::<(usize, usize)>();
    let (out, mut out_recv) = hydroflow::util::unbounded_channel::<(usize, usize, usize, usize)>();

    in1_send.send((1, 2)).unwrap();
    in2_send.send((2, 1)).unwrap();

    in3_send.send((1, 3)).unwrap();
    in3_send.send((1, 4)).unwrap();
    in3_send.send((2, 3)).unwrap();

    let mut flow = datalog!(
        r#"
        .input in1 `source_stream(in1)`
        .input in2 `source_stream(in2)`
        .input in3 `source_stream(in3)`
        .output out `for_each(|v| out.send(v).unwrap())`

        out(d, c, b, a) :- in1(a, b), in2(b, c), in3(c, d).
        "#
    );

    flow.run_tick();

    assert_eq!(
        &*collect_ready::<Vec<_>, _>(&mut out_recv),
        &[(3, 1, 2, 1), (4, 1, 2, 1)]
    );
}

#[multiplatform_test]
pub fn test_local_constraints() {
    let (in_send, input) = hydroflow::util::unbounded_channel::<(usize, usize)>();
    let (out, mut out_recv) = hydroflow::util::unbounded_channel::<(usize, usize)>();

    in_send.send((1, 2)).unwrap();
    in_send.send((1, 1)).unwrap();

    let mut flow = datalog!(
        r#"
        .input input `source_stream(input)`
        .output out `for_each(|v| out.send(v).unwrap())`

        out(x, x) :- input(x, x).
        "#
    );

    flow.run_tick();

    assert_eq!(&*collect_ready::<Vec<_>, _>(&mut out_recv), &[(1, 1)]);
}

#[multiplatform_test]
pub fn test_boolean_relation_eq() {
    let (in_send, input) = hydroflow::util::unbounded_channel::<(usize, usize)>();
    let (out, mut out_recv) = hydroflow::util::unbounded_channel::<(usize, usize)>();

    in_send.send((1, 1)).unwrap();
    in_send.send((1, 2)).unwrap();
    in_send.send((2, 1)).unwrap();

    let mut flow = datalog!(
        r#"
        .input input `source_stream(input)`
        .output out `for_each(|v| out.send(v).unwrap())`

        out(a, b) :- input(a, b), ( a == b ).
        "#
    );

    flow.run_tick();

    assert_eq!(&*collect_ready::<Vec<_>, _>(&mut out_recv), &[(1, 1)]);
}

#[multiplatform_test]
pub fn test_boolean_relation_lt() {
    let (in_send, input) = hydroflow::util::unbounded_channel::<(usize, usize)>();
    let (out, mut out_recv) = hydroflow::util::unbounded_channel::<(usize, usize)>();

    in_send.send((1, 1)).unwrap();
    in_send.send((1, 2)).unwrap();
    in_send.send((2, 1)).unwrap();

    let mut flow = datalog!(
        r#"
        .input input `source_stream(input)`
        .output out `for_each(|v| out.send(v).unwrap())`

        out(a, b) :- input(a, b), ( a < b ).
        "#
    );

    flow.run_tick();

    assert_eq!(&*collect_ready::<Vec<_>, _>(&mut out_recv), &[(1, 2)]);
}

#[multiplatform_test]
pub fn test_boolean_relation_le() {
    let (in_send, input) = hydroflow::util::unbounded_channel::<(usize, usize)>();
    let (out, mut out_recv) = hydroflow::util::unbounded_channel::<(usize, usize)>();

    in_send.send((1, 1)).unwrap();
    in_send.send((1, 2)).unwrap();
    in_send.send((2, 1)).unwrap();

    let mut flow = datalog!(
        r#"
        .input input `source_stream(input)`
        .output out `for_each(|v| out.send(v).unwrap())`

        out(a, b) :- input(a, b), ( a <= b ).
        "#
    );

    flow.run_tick();

    assert_eq!(
        &*collect_ready::<Vec<_>, _>(&mut out_recv),
        &[(1, 1), (1, 2)]
    );
}

#[multiplatform_test]
pub fn test_boolean_relation_gt() {
    let (in_send, input) = hydroflow::util::unbounded_channel::<(usize, usize)>();
    let (out, mut out_recv) = hydroflow::util::unbounded_channel::<(usize, usize)>();

    in_send.send((1, 1)).unwrap();
    in_send.send((1, 2)).unwrap();
    in_send.send((2, 1)).unwrap();

    let mut flow = datalog!(
        r#"
        .input input `source_stream(input)`
        .output out `for_each(|v| out.send(v).unwrap())`

        out(a, b) :- input(a, b), ( a > b ).
        "#
    );

    flow.run_tick();

    assert_eq!(&*collect_ready::<Vec<_>, _>(&mut out_recv), &[(2, 1)]);
}

#[multiplatform_test]
pub fn test_boolean_relation_ge() {
    let (in_send, input) = hydroflow::util::unbounded_channel::<(usize, usize)>();
    let (out, mut out_recv) = hydroflow::util::unbounded_channel::<(usize, usize)>();

    in_send.send((1, 1)).unwrap();
    in_send.send((1, 2)).unwrap();
    in_send.send((2, 1)).unwrap();

    let mut flow = datalog!(
        r#"
        .input input `source_stream(input)`
        .output out `for_each(|v| out.send(v).unwrap())`

        out(a, b) :- input(a, b), ( a >= b ).
        "#
    );

    flow.run_tick();

    assert_eq!(
        &*collect_ready::<Vec<_>, _>(&mut out_recv),
        &[(1, 1), (2, 1)]
    );
}

#[multiplatform_test]
pub fn test_join_multiple_and_relation() {
    let (in1_send, in1) = hydroflow::util::unbounded_channel::<(usize, usize)>();
    let (in2_send, in2) = hydroflow::util::unbounded_channel::<(usize, usize)>();
    let (in3_send, in3) = hydroflow::util::unbounded_channel::<(usize, usize)>();
    let (out, mut out_recv) = hydroflow::util::unbounded_channel::<(usize, usize, usize, usize)>();

    in1_send.send((1, 2)).unwrap();

    in2_send.send((2, 3)).unwrap();
    in2_send.send((2, 4)).unwrap();

    in3_send.send((3, 4)).unwrap();
    in3_send.send((4, 5)).unwrap();
    in3_send.send((4, 0)).unwrap();

    let mut flow = datalog!(
        r#"
        .input in1 `source_stream(in1)`
        .input in2 `source_stream(in2)`
        .input in3 `source_stream(in3)`
        .output out `for_each(|v| out.send(v).unwrap())`

        out(a, b, c, d) :- in1(a, b), in2(b, c), in3(c, d), ( d > a ).
        "#
    );
    flow.run_tick();

    assert_eq!(
        &*collect_ready::<Vec<_>, _>(&mut out_recv),
        &[(1, 2, 3, 4), (1, 2, 4, 5)]
    );
}

#[multiplatform_test]
pub fn test_join_multiple_then_relation() {
    // Same test as test_join_multiple_and_relation, except with a filter on top instead of a
    // filter in the join.
    let (in1_send, in1) = hydroflow::util::unbounded_channel::<(usize, usize)>();
    let (in2_send, in2) = hydroflow::util::unbounded_channel::<(usize, usize)>();
    let (in3_send, in3) = hydroflow::util::unbounded_channel::<(usize, usize)>();
    let (out, mut out_recv) = hydroflow::util::unbounded_channel::<(usize, usize, usize, usize)>();

    in1_send.send((1, 2)).unwrap();

    in2_send.send((2, 3)).unwrap();
    in2_send.send((2, 4)).unwrap();

    in3_send.send((3, 4)).unwrap();
    in3_send.send((4, 5)).unwrap();
    in3_send.send((4, 0)).unwrap();

    let mut flow = datalog!(
        r#"
        .input in1 `source_stream(in1)`
        .input in2 `source_stream(in2)`
        .input in3 `source_stream(in3)`
        .output out `for_each(|v| out.send(v).unwrap())`

        int(a, b, c, d) :- in1(a, b), in2(b, c), in3(c, d).
        out(a, b, c, d) :- int(a, b, c, d), ( d > a ).
        "#
    );
    flow.run_tick();

    assert_eq!(
        &*collect_ready::<Vec<_>, _>(&mut out_recv),
        &[(1, 2, 3, 4), (1, 2, 4, 5)]
    );
}

#[multiplatform_test]
pub fn test_next_tick() {
    let (ints_1_send, ints_1) = hydroflow::util::unbounded_channel::<(usize,)>();
    let (ints_2_send, ints_2) = hydroflow::util::unbounded_channel::<(usize,)>();
    let (result, mut result_recv) = hydroflow::util::unbounded_channel::<(usize,)>();

    ints_1_send.send((1,)).unwrap();
    ints_1_send.send((2,)).unwrap();
    ints_2_send.send((3,)).unwrap();
    ints_2_send.send((4,)).unwrap();

    let mut flow = datalog!(
        r#"
        .input ints_1 `source_stream(ints_1)`
        .input ints_2 `source_stream(ints_2)`
        .output result `for_each(|v| result.send(v).unwrap())`

        result(x) :- ints_1(x).
        result(x) :+ ints_2(x).
        "#
    );

    flow.run_tick();

    assert_eq!(
        &*collect_ready::<Vec<_>, _>(&mut result_recv),
        &[(1,), (2,)]
    );

    flow.run_tick();

    assert_eq!(
        &*collect_ready::<Vec<_>, _>(&mut result_recv),
        &[(3,), (4,)]
    );
}

#[multiplatform_test]
pub fn test_anti_join() {
    let (ints_1_send, ints_1) = hydroflow::util::unbounded_channel::<(usize, usize)>();
    let (ints_2_send, ints_2) = hydroflow::util::unbounded_channel::<(usize, usize)>();
    let (ints_3_send, ints_3) = hydroflow::util::unbounded_channel::<(usize,)>();
    let (result, mut result_recv) = hydroflow::util::unbounded_channel::<(usize, usize)>();

    let mut flow = datalog!(
        r#"
        .input ints_1 `source_stream(ints_1)`
        .input ints_2 `source_stream(ints_2)`
        .input ints_3 `source_stream(ints_3)`
        .output result `for_each(|v| result.send(v).unwrap())`

        result(x, z) :- ints_1(x, y), ints_2(y, z), !ints_3(y)
        "#
    );

    ints_1_send.send((1, 2)).unwrap();
    ints_1_send.send((2, 3)).unwrap();
    ints_2_send.send((2, 3)).unwrap();
    ints_2_send.send((3, 4)).unwrap();
    ints_3_send.send((2,)).unwrap();

    flow.run_tick();

    assert_eq!(&*collect_ready::<Vec<_>, _>(&mut result_recv), &[(2, 4)]);

    ints_1_send.send((1, 2)).unwrap();
    ints_1_send.send((2, 3)).unwrap();
    ints_2_send.send((2, 3)).unwrap();
    ints_2_send.send((3, 4)).unwrap();
    ints_3_send.send((3,)).unwrap();

    flow.run_tick();

    assert_eq!(&*collect_ready::<Vec<_>, _>(&mut result_recv), &[(1, 3)]);
}

#[multiplatform_test]
pub fn test_anti_join_next_tick() {
    let (ints_1_send, ints_1) = hydroflow::util::unbounded_channel::<(usize, usize)>();
    let (ints_2_send, ints_2) = hydroflow::util::unbounded_channel::<(usize, usize)>();
    let (ints_3_send, ints_3) = hydroflow::util::unbounded_channel::<(usize,)>();
    let (result, mut result_recv) = hydroflow::util::unbounded_channel::<(usize, usize)>();

    let mut flow = datalog!(
        r#"
        .input ints_1 `source_stream(ints_1)`
        .input ints_2 `source_stream(ints_2)`
        .input ints_3 `source_stream(ints_3)`
        .output result `for_each(|v| result.send(v).unwrap())`

        result(x, z) :+ ints_1(x, y), ints_2(y, z), !ints_3(y)
        "#
    );

    ints_1_send.send((1, 2)).unwrap();
    ints_1_send.send((2, 3)).unwrap();
    ints_2_send.send((2, 3)).unwrap();
    ints_2_send.send((3, 4)).unwrap();
    ints_3_send.send((2,)).unwrap();

    flow.run_tick();

    assert_eq!(&*collect_ready::<Vec<_>, _>(&mut result_recv), &[]);

    ints_1_send.send((1, 2)).unwrap();
    ints_1_send.send((2, 3)).unwrap();
    ints_2_send.send((2, 3)).unwrap();
    ints_2_send.send((3, 4)).unwrap();
    ints_3_send.send((3,)).unwrap();

    flow.run_tick();

    assert_eq!(&*collect_ready::<Vec<_>, _>(&mut result_recv), &[(2, 4)]);

    flow.run_tick();

    assert_eq!(&*collect_ready::<Vec<_>, _>(&mut result_recv), &[(1, 3)]);
}

#[multiplatform_test]
pub fn test_anti_join_next_tick_cycle() {
    let (ints_1_send, ints_1) = hydroflow::util::unbounded_channel::<(usize, usize)>();
    let (ints_2_send, ints_2) = hydroflow::util::unbounded_channel::<(usize, usize)>();
    let (ints_3_send, ints_3) = hydroflow::util::unbounded_channel::<(usize,)>();
    let (result, mut result_recv) = hydroflow::util::unbounded_channel::<(usize, usize)>();

    let mut flow = datalog!(
        r#"
        .input ints_1 `source_stream(ints_1)`
        .input ints_2 `source_stream(ints_2)`
        .input ints_3 `source_stream(ints_3)`
        .output result `for_each(|v| result.send(v).unwrap())`

        result(x, z) :+ ints_1(x, y), ints_2(y, z), !ints_3(y), !result(x, z)
        "#
    );

    ints_1_send.send((1, 2)).unwrap();
    ints_1_send.send((2, 3)).unwrap();
    ints_2_send.send((2, 3)).unwrap();
    ints_2_send.send((3, 4)).unwrap();
    ints_3_send.send((2,)).unwrap();

    flow.run_tick();

    assert_eq!(&*collect_ready::<Vec<_>, _>(&mut result_recv), &[]);

    ints_1_send.send((1, 2)).unwrap();
    ints_1_send.send((2, 3)).unwrap();
    ints_2_send.send((2, 3)).unwrap();
    ints_2_send.send((3, 4)).unwrap();

    flow.run_tick();

    assert_eq!(&*collect_ready::<Vec<_>, _>(&mut result_recv), &[(2, 4)]);

    flow.run_tick();

    assert_eq!(&*collect_ready::<Vec<_>, _>(&mut result_recv), &[(1, 3)]);
}

#[multiplatform_test]
fn test_max() {
    let (ints_send, ints) = hydroflow::util::unbounded_channel::<(usize, usize)>();
    let (result, mut result_recv) = hydroflow::util::unbounded_channel::<(usize, usize)>();

    let mut flow = datalog!(
        r#"
        .input ints `source_stream(ints)`
        .output result `for_each(|v| result.send(v).unwrap())`

        result(max(a), b) :- ints(a, b)
        "#
    );

    ints_send.send((1, 2)).unwrap();
    ints_send.send((2, 2)).unwrap();
    ints_send.send((3, 2)).unwrap();

    ints_send.send((3, 3)).unwrap();
    ints_send.send((4, 3)).unwrap();
    ints_send.send((5, 3)).unwrap();

    flow.run_tick();

    let mut res = collect_ready::<Vec<_>, _>(&mut result_recv);
    res.sort_by_key(|v| v.0);
    assert_eq!(&res, &[(3, 2), (5, 3)]);
}

#[multiplatform_test]
fn test_max_all() {
    let (ints_send, ints) = hydroflow::util::unbounded_channel::<(usize, usize)>();
    let (result, mut result_recv) = hydroflow::util::unbounded_channel::<(usize, usize)>();

    let mut flow = datalog!(
        r#"
        .input ints `source_stream(ints)`
        .output result `for_each(|v| result.send(v).unwrap())`

        result(max(a), max(b)) :- ints(a, b)
        "#
    );

    ints_send.send((1, 3)).unwrap();
    ints_send.send((2, 2)).unwrap();
    ints_send.send((3, 1)).unwrap();

    flow.run_tick();

    assert_eq!(&*collect_ready::<Vec<_>, _>(&mut result_recv), &[(3, 3)]);
}

#[multiplatform_test]
fn test_max_next_tick() {
    let (ints_send, ints) = hydroflow::util::unbounded_channel::<(usize, usize)>();
    let (result, mut result_recv) = hydroflow::util::unbounded_channel::<(usize, usize)>();

    let mut flow = datalog!(
        r#"
        .input ints `source_stream(ints)`
        .output result `for_each(|v| result.send(v).unwrap())`

        result(max(a), max(b)) :+ ints(a, b)
        "#
    );

    ints_send.send((1, 3)).unwrap();
    ints_send.send((2, 2)).unwrap();
    ints_send.send((3, 1)).unwrap();

    flow.run_tick();

    assert_eq!(&*collect_ready::<Vec<_>, _>(&mut result_recv), &[]);

    flow.run_tick();

    assert_eq!(&*collect_ready::<Vec<_>, _>(&mut result_recv), &[(3, 3)]);
}

#[multiplatform_test]
fn test_send_to_node() {
    let (ints_send_1, ints_1) = hydroflow::util::unbounded_channel::<(usize, usize)>();
    let (_ints_send_2, ints_2) = hydroflow::util::unbounded_channel::<(usize, usize)>();

    let (result_1, mut result_recv_1) = hydroflow::util::unbounded_channel::<(usize,)>();
    let (result_2, mut result_recv_2) = hydroflow::util::unbounded_channel::<(usize,)>();

    let (_async_send_result_1, async_receive_result_1) =
        hydroflow::util::unbounded_channel::<(usize,)>();
    let (async_send_result_2, async_receive_result_2) =
        hydroflow::util::unbounded_channel::<(usize,)>();

    let mut flow_1 = {
        let ints = ints_1;
        let async_receive_result = async_receive_result_1;
        let result = result_1;

        let async_send_result = move |node: usize, data: (usize,)| {
            assert!(node == 2);
            async_send_result_2.send(data).unwrap();
        };

        datalog!(
            r#"
            .input ints `source_stream(ints)`
            .output result `for_each(|v| result.send(v).unwrap())`
            .async result `for_each(|(node, data)| async_send_result(node, data))` `source_stream(async_receive_result)`

            result@b(a) :~ ints(a, b)
            "#
        )
    };

    let mut flow_2 = {
        let ints = ints_2;
        let async_receive_result = async_receive_result_2;
        let result = result_2;

        let async_send_result = |_: usize, _: (usize,)| {
            panic!("Should not be called");
        };

        datalog!(
            r#"
            .input ints `source_stream(ints)`
            .output result `for_each(|v| result.send(v).unwrap())`
            .async result `for_each(|(node, data)| async_send_result(node, data))` `source_stream(async_receive_result)`

            result@b(a) :~ ints(a, b)
            "#
        )
    };

    ints_send_1.send((5, 2)).unwrap();

    flow_1.run_tick();
    flow_2.run_tick();

    assert_eq!(&*collect_ready::<Vec<_>, _>(&mut result_recv_1), &[]);
    assert_eq!(&*collect_ready::<Vec<_>, _>(&mut result_recv_2), &[(5,)]);
}

#[multiplatform_test]
fn test_aggregations_and_comments() {
    let (ints_send, ints) = hydroflow::util::unbounded_channel::<(usize, usize)>();
    let (result, mut result_recv) = hydroflow::util::unbounded_channel::<(usize, usize)>();
    let (result2, mut result_recv2) = hydroflow::util::unbounded_channel::<(usize, usize)>();

    let mut flow = datalog!(
        r#"
        # david doesn't think this line of code will execute
        .input ints `source_stream(ints)`
        .output result `for_each(|v| result.send(v).unwrap())`
        .output result2 `for_each(|v| result2.send(v).unwrap())`

        result(count(a), b) :- ints(a, b)
        result(sum(a), b) :+ ints(a, b)
        result2(choose(a), b) :- ints(a, b)
        "#
    );

    ints_send.send((1, 3)).unwrap();
    ints_send.send((2, 3)).unwrap();
    ints_send.send((3, 3)).unwrap();
    ints_send.send((4, 3)).unwrap();
    ints_send.send((3, 1)).unwrap();

    flow.run_tick();

    let mut res = collect_ready::<Vec<_>, _>(&mut result_recv);
    res.sort_by_key(|v| v.0);
    assert_eq!(&res, &[(1, 1), (4, 3)]);

    let mut res2 = collect_ready::<Vec<_>, _>(&mut result_recv2); // Assumes deterministic choose
    res2.sort_by_key(|v| v.0);
    assert_eq!(&res2, &[(1, 3), (3, 1)]);

    flow.run_tick();

    let mut res = collect_ready::<Vec<_>, _>(&mut result_recv);
    res.sort_by_key(|v| v.0);
    assert_eq!(&res, &[(3, 1), (10, 3)]);
}

#[multiplatform_test]
fn test_choose_strings() {
    let (strings_send, strings) = hydroflow::util::unbounded_channel::<(String,)>();
    let (result, mut result_recv) = hydroflow::util::unbounded_channel::<(String,)>();

    let mut flow = datalog!(
        r#"
        .input strings `source_stream(strings)`
        .output result `for_each(|v| result.send(v).unwrap())`

        result(choose(a)) :- strings(a)
        "#
    );

    strings_send.send(("hello".to_string(),)).unwrap();

    flow.run_tick();

    assert_eq!(
        &collect_ready::<Vec<_>, _>(&mut result_recv),
        &[("hello".to_string(),)]
    );
}

#[multiplatform_test]
fn test_non_copy_but_clone() {
    let (strings_send, strings) = hydroflow::util::unbounded_channel::<(String, String)>();
    let (result, mut result_recv) = hydroflow::util::unbounded_channel::<(String, String)>();

    let mut flow = datalog!(
        r#"
        .input strings `source_stream(strings)`
        .output result `for_each(|v| result.send(v).unwrap())`

        result(a, a) :- strings(a, a), strings(a, a), (a == a)
        "#
    );

    strings_send
        .send(("Hello".to_string(), "Hello".to_string()))
        .unwrap();

    flow.run_tick();

    assert_eq!(
        &*collect_ready::<Vec<_>, _>(&mut result_recv),
        &[("Hello".to_string(), "Hello".to_string())]
    );
}

#[multiplatform_test]
fn test_expr_lhs() {
    let (ints_send, ints) = hydroflow::util::unbounded_channel::<(i64,)>();
    let (result, mut result_recv) = hydroflow::util::unbounded_channel::<(i64,)>();

    let mut flow = datalog!(
        r#"
        .input ints `source_stream(ints)`
        .output result `for_each(|v| result.send(v).unwrap())`

        result(123) :- ints(a)
        result(a + 123) :- ints(a)
        result(a + a) :- ints(a)
        result(123 - a) :- ints(a)
        "#
    );

    ints_send.send((1,)).unwrap();

    flow.run_tick();

    assert_eq!(
        &*collect_ready::<Vec<_>, _>(&mut result_recv),
        &[(123,), (124,), (2,), (122,)]
    );
}

#[multiplatform_test]
fn test_less_than_relation() {
    let (ints_send, ints) = hydroflow::util::unbounded_channel::<(i64,)>();
    let (result, mut result_recv) = hydroflow::util::unbounded_channel::<(i64,)>();

    let mut flow = datalog!(
        r#"
        .input ints `source_stream(ints)`
        .output result `for_each(|v| result.send(v).unwrap())`

        result(b) :- ints(a), less_than(b, a)
        "#
    );

    ints_send.send((5,)).unwrap();

    flow.run_tick();

    assert_eq!(
        &*collect_ready::<Vec<_>, _>(&mut result_recv),
        &[(0,), (1,), (2,), (3,), (4,)]
    );
}

#[multiplatform_test]
fn test_expr_predicate() {
    let (ints_send, ints) = hydroflow::util::unbounded_channel::<(i64,)>();
    let (result, mut result_recv) = hydroflow::util::unbounded_channel::<(i64,)>();

    let mut flow = datalog!(
        r#"
        .input ints `source_stream(ints)`
        .output result `for_each(|v| result.send(v).unwrap())`

        result(1) :- ints(a), (a == 0)
        result(2) :- ints(a), (a != 0)
        result(3) :- ints(a), (a - 1 == 0)
        result(4) :- ints(a), (a - 1 == 1 - 1)
        "#
    );

    ints_send.send((1,)).unwrap();

    flow.run_tick();

    assert_eq!(
        &*collect_ready::<Vec<_>, _>(&mut result_recv),
        &[(2,), (3,), (4,)]
    );
}

#[multiplatform_test]
fn test_persist() {
    let (ints1_send, ints1) = hydroflow::util::unbounded_channel::<(i64,)>();
    let (ints2_send, ints2) = hydroflow::util::unbounded_channel::<(i64,)>();
    let (ints3_send, ints3) = hydroflow::util::unbounded_channel::<(i64,)>();
    let (result, mut result_recv) = hydroflow::util::unbounded_channel::<(i64, i64, i64)>();
<<<<<<< HEAD
=======
    let (result2, mut result2_recv) = hydroflow::util::unbounded_channel::<(i64,)>();
>>>>>>> 89e7f7fc

    let mut flow = datalog!(
        r#"
        .input ints1 `source_stream(ints1)`
        .persist ints1

        .input ints2 `source_stream(ints2)`
        .persist ints2

        .input ints3 `source_stream(ints3)`
        
        .output result `for_each(|v| result.send(v).unwrap())`
<<<<<<< HEAD

        result(a, b, c) :- ints1(a), ints2(b), ints3(c)
=======
        .output result2 `for_each(|v| result2.send(v).unwrap())`

        result(a, b, c) :- ints1(a), ints2(b), ints3(c)
        result2(a) :- ints1(a), !ints2(a)
>>>>>>> 89e7f7fc
        "#
    );

    ints1_send.send((1,)).unwrap();
    ints2_send.send((2,)).unwrap();
    ints3_send.send((5,)).unwrap();

    flow.run_tick();

    assert_eq!(&*collect_ready::<Vec<_>, _>(&mut result_recv), &[(1, 2, 5)]);
<<<<<<< HEAD

=======
    assert_eq!(&*collect_ready::<Vec<_>, _>(&mut result2_recv), &[(1,)]);

    ints2_send.send((1,)).unwrap();
>>>>>>> 89e7f7fc
    ints2_send.send((3,)).unwrap();
    ints3_send.send((6,)).unwrap();

    flow.run_tick();

    assert_eq!(
        &*collect_ready::<Vec<_>, _>(&mut result_recv),
<<<<<<< HEAD
        &[(1, 2, 6), (1, 3, 6)]
    );
=======
        &[(1, 2, 6), (1, 1, 6), (1, 3, 6)]
    );
    assert_eq!(&*collect_ready::<Vec<_>, _>(&mut result2_recv), &[]);
}

#[multiplatform_test]
fn test_persist_uniqueness() {
    let (ints2_send, ints2) = hydroflow::util::unbounded_channel::<(i64,)>();
    let (result, mut result_recv) = hydroflow::util::unbounded_channel::<(i64,)>();

    let mut flow = datalog!(
        r#"
        .persist ints1

        .input ints2 `source_stream(ints2)`
        
        ints1(a) :- ints2(a)
        
        .output result `for_each(|v| result.send(v).unwrap())`

        result(count(a)) :- ints1(a)
        "#
    );

    ints2_send.send((1,)).unwrap();

    flow.run_tick();

    assert_eq!(&*collect_ready::<Vec<_>, _>(&mut result_recv), &[(1,)]);

    ints2_send.send((1,)).unwrap();

    flow.run_tick();

    assert_eq!(&*collect_ready::<Vec<_>, _>(&mut result_recv), &[(1,)]);
>>>>>>> 89e7f7fc
}<|MERGE_RESOLUTION|>--- conflicted
+++ resolved
@@ -917,10 +917,7 @@
     let (ints2_send, ints2) = hydroflow::util::unbounded_channel::<(i64,)>();
     let (ints3_send, ints3) = hydroflow::util::unbounded_channel::<(i64,)>();
     let (result, mut result_recv) = hydroflow::util::unbounded_channel::<(i64, i64, i64)>();
-<<<<<<< HEAD
-=======
     let (result2, mut result2_recv) = hydroflow::util::unbounded_channel::<(i64,)>();
->>>>>>> 89e7f7fc
 
     let mut flow = datalog!(
         r#"
@@ -933,15 +930,10 @@
         .input ints3 `source_stream(ints3)`
         
         .output result `for_each(|v| result.send(v).unwrap())`
-<<<<<<< HEAD
-
-        result(a, b, c) :- ints1(a), ints2(b), ints3(c)
-=======
         .output result2 `for_each(|v| result2.send(v).unwrap())`
 
         result(a, b, c) :- ints1(a), ints2(b), ints3(c)
         result2(a) :- ints1(a), !ints2(a)
->>>>>>> 89e7f7fc
         "#
     );
 
@@ -952,13 +944,9 @@
     flow.run_tick();
 
     assert_eq!(&*collect_ready::<Vec<_>, _>(&mut result_recv), &[(1, 2, 5)]);
-<<<<<<< HEAD
-
-=======
     assert_eq!(&*collect_ready::<Vec<_>, _>(&mut result2_recv), &[(1,)]);
 
     ints2_send.send((1,)).unwrap();
->>>>>>> 89e7f7fc
     ints2_send.send((3,)).unwrap();
     ints3_send.send((6,)).unwrap();
 
@@ -966,10 +954,6 @@
 
     assert_eq!(
         &*collect_ready::<Vec<_>, _>(&mut result_recv),
-<<<<<<< HEAD
-        &[(1, 2, 6), (1, 3, 6)]
-    );
-=======
         &[(1, 2, 6), (1, 1, 6), (1, 3, 6)]
     );
     assert_eq!(&*collect_ready::<Vec<_>, _>(&mut result2_recv), &[]);
@@ -1005,5 +989,4 @@
     flow.run_tick();
 
     assert_eq!(&*collect_ready::<Vec<_>, _>(&mut result_recv), &[(1,)]);
->>>>>>> 89e7f7fc
 }