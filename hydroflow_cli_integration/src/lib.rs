--- conflicted
+++ resolved
@@ -340,13 +340,9 @@
                 }
             }
             ServerOrBound::Server(ServerPort::TcpPort(addr)) => {
-<<<<<<< HEAD
-                let stream = TcpStream::connect(addr).await.unwrap();
-=======
                 let stream = async_retry(|| TcpStream::connect(addr), 10, Duration::from_secs(1))
                     .await
                     .unwrap();
->>>>>>> 93fb3404
                 stream.set_nodelay(true).unwrap();
                 ConnectedBidi {
                     stream_sink: Some(Box::pin(tcp_bytes(stream))),
